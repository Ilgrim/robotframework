--- conflicted
+++ resolved
@@ -21,11 +21,7 @@
 from robot.errors import DataError
 from robot.output import LOGGER
 from robot.utils import (get_error_message, is_dict_like, is_list_like,
-<<<<<<< HEAD
-                         seq2str2, type_name, DotDict, Importer)
-=======
-                         seq2str2, type_name, is_string, Importer)
->>>>>>> f97cde12
+                         is_string, seq2str2, type_name, DotDict, Importer)
 
 
 class VariableFileSetter(object):
